--- conflicted
+++ resolved
@@ -70,13 +70,10 @@
                         help="URL of a JSON report file containing stats from a previous test run. If specified, "
                              "this will be used when creating subsets of tests to divide evenly by total run time "
                              "instead of by number of tests.")
-<<<<<<< HEAD
-    parser.add_argument("--skip_nodes_allocation", action="store_true", help="Use this flag to skip allocating nodes for "
+    parser.add_argument("--skip-nodes-allocation", action="store_true", help="Use this flag to skip allocating nodes for "
                         "services. Can be used when running specific tests on a running platform")
-=======
     parser.add_argument("--sample", action="store", type=int,
                         help="The size of a random test sample to run")
->>>>>>> 3d143829
     return parser
 
 
