# Copyright 2015 Confluent Inc.
#
# Licensed under the Apache License, Version 2.0 (the "License");
# you may not use this file except in compliance with the License.
# You may obtain a copy of the License at
#
# http://www.apache.org/licenses/LICENSE-2.0
#
# Unless required by applicable law or agreed to in writing, software
# distributed under the License is distributed on an "AS IS" BASIS,
# WITHOUT WARRANTIES OR CONDITIONS OF ANY KIND, either express or implied.
# See the License for the specific language governing permissions and
# limitations under the License.

from __future__ import print_function

import importlib
import json
import os
import random
from six import iteritems
import sys
import traceback

from ducktape.command_line.defaults import ConsoleDefaults
from ducktape.command_line.parse_args import parse_args
from ducktape.tests.loader import TestLoader, LoaderException
from ducktape.tests.loggermaker import close_logger
from ducktape.tests.reporter import SimpleStdoutSummaryReporter, SimpleFileSummaryReporter, \
    HTMLSummaryReporter, JSONReporter, JUnitReporter
from ducktape.tests.runner import TestRunner
from ducktape.tests.session import SessionContext, SessionLoggerMaker
from ducktape.tests.session import generate_session_id, generate_results_dir
from ducktape.utils.local_filesystem_utils import mkdir_p
<<<<<<< HEAD
from ducktape.utils import persistence
=======
from ducktape.utils.util import load_function


def extend_import_paths(paths):
    """Extends sys.path with top-level packages found based on a set of input paths. This only adds top-level packages
    in order to avoid naming conflict with internal packages, e.g. ensure that a package foo.bar.os does not conflict
    with the top-level os package.

    Adding these import paths is necessary to make importing tests work even when the test modules are not available on
    PYTHONPATH/sys.path, as they normally will be since tests generally will not be installed and available for import

    :param paths:
    :return:
    """
    for path in paths:
        dir = os.path.abspath(path if os.path.isdir(path) else os.path.dirname(path))
        while os.path.exists(os.path.join(dir, '__init__.py')):
            dir = os.path.dirname(dir)
        sys.path.append(dir)
>>>>>>> 74ba71a4


def get_user_defined_globals(globals_str):
    """Parse user-defined globals into an immutable dict using globals_str

    :param globals_str Either a file, in which case, attempt to open the file and parse the contents as JSON,
        or a JSON string representing a JSON object. The parsed JSON must represent a collection of key-value pairs,
        i.e. a python dict.
    :return dict containing user-defined global variables
    """
    if globals_str is None:
        return persistence.make_dict()

    from_file = False
    if os.path.isfile(globals_str):
        # The string appears to be a file, so try loading JSON from file
        # This may raise an IOError if the file can't be read or a ValueError if the contents of the file
        # cannot be parsed.
        user_globals = json.loads(open(globals_str, "r").read())
        from_file = True
    else:
        try:
            # try parsing directly as json if it doesn't seem to be a file
            user_globals = json.loads(globals_str)
        except ValueError as ve:
            message = str(ve)
            message += "\nglobals parameter %s is neither valid JSON nor a valid path to a JSON file." % globals_str
            raise ValueError(message)

    # Now check that the parsed JSON is a dictionary
    if not isinstance(user_globals, dict):
        if from_file:
            message = "The JSON contained in file %s must parse to a dict. " % globals_str
        else:
            message = "JSON string referred to by globals parameter must parse to a dict. "
        message += "I.e. the contents of the JSON must be an object, not an array or primitive. "
        message += "Instead found %s, which parsed to %s" % (str(user_globals), type(user_globals))

        raise ValueError(message)

    # create the immutable dict
    return persistence.make_dict(**user_globals)


def setup_results_directory(new_results_dir):
    """Make directory in which results will be stored"""
    if os.path.exists(new_results_dir):
        raise Exception(
            "A file or directory at %s already exists. Exiting without overwriting." % new_results_dir)
    mkdir_p(new_results_dir)


def update_latest_symlink(results_root, new_results_dir):
    """Create or update symlink "latest" which points to the new test results directory"""
    latest_test_dir = os.path.join(results_root, "latest")
    if os.path.islink(latest_test_dir):
        os.unlink(latest_test_dir)
    os.symlink(new_results_dir, latest_test_dir)


def main():
    """Ducktape entry point. This contains top level logic for ducktape command-line program which does the following:

        Discover tests
        Initialize cluster for distributed services
        Run tests
        Report a summary of all results
    """
    args_dict = parse_args(sys.argv[1:])

    injected_args = None
    if args_dict["parameters"]:
        try:
            injected_args = json.loads(args_dict["parameters"])
        except ValueError as e:
            print("parameters are not valid json: " + str(e))
            sys.exit(1)

    args_dict["globals"] = get_user_defined_globals(args_dict.get("globals"))

    # Make .ducktape directory where metadata such as the last used session_id is stored
    if not os.path.isdir(ConsoleDefaults.METADATA_DIR):
        os.makedirs(ConsoleDefaults.METADATA_DIR)

    # Generate a shared 'global' identifier for this test run and create the directory
    # in which all test results will be stored
    session_id = generate_session_id(ConsoleDefaults.SESSION_ID_FILE)
    results_dir = generate_results_dir(args_dict["results_root"], session_id)
    setup_results_directory(results_dir)

    session_context = SessionContext(session_id=session_id, results_dir=results_dir, **args_dict)
    session_logger = SessionLoggerMaker(session_context).logger
    for k, v in iteritems(args_dict):
        session_logger.debug("Configuration: %s=%s", k, v)

    # Discover and load tests to be run
    loader = TestLoader(session_context, session_logger, repeat=args_dict["repeat"], injected_args=injected_args,
                        subset=args_dict["subset"], subsets=args_dict["subsets"])
    try:
        tests = loader.load(args_dict["test_path"], excluded_test_symbols=args_dict['exclude'])
    except LoaderException as e:
        print("Failed while trying to discover tests: {}".format(e))
        sys.exit(1)

    if args_dict["collect_only"]:
        print("Collected %d tests:" % len(tests))
        for test in tests:
            print("    " + str(test))
        sys.exit(0)

    if args_dict["sample"]:
        print("Running a sample of %d tests" % args_dict["sample"])
        try:
            tests = random.sample(tests, args_dict["sample"])
        except ValueError as e:
            if args_dict["sample"] > len(tests):
                print("sample size %d greater than number of tests %d; running all tests" % (
                    args_dict["sample"], len(tests)))
            else:
                print("invalid sample size (%s), running all tests" % e)

    # Initializing the cluster is slow, so do so only if
    # tests are sure to be run
    try:
        (cluster_mod_name, cluster_class_name) = args_dict["cluster"].rsplit('.', 1)
        cluster_mod = importlib.import_module(cluster_mod_name)
        cluster_class = getattr(cluster_mod, cluster_class_name)

        cluster_kwargs = {"cluster_file": args_dict["cluster_file"]}
        checkers = [load_function(func_path) for func_path in args_dict["ssh_checker_function"]]
        if checkers:
            cluster_kwargs['ssh_exception_checks'] = checkers
        cluster = cluster_class(**cluster_kwargs)
        for ctx in tests:
            # Note that we're attaching a reference to cluster
            # only after test context objects have been instantiated
            ctx.cluster = cluster
    except Exception:
        print("Failed to load cluster: ", str(sys.exc_info()[0]))
        print(traceback.format_exc(limit=16))
        sys.exit(1)

    # Run the tests
    runner = TestRunner(cluster, session_context, session_logger, tests)
    test_results = runner.run_all_tests()

    # Report results
    reporters = [
        SimpleStdoutSummaryReporter(test_results),
        SimpleFileSummaryReporter(test_results),
        HTMLSummaryReporter(test_results),
        JSONReporter(test_results),
        JUnitReporter(test_results)
    ]

    for r in reporters:
        r.report()

    update_latest_symlink(args_dict["results_root"], results_dir)
    close_logger(session_logger)
    if not test_results.get_aggregate_success():
        # Non-zero exit if at least one test failed
        sys.exit(1)<|MERGE_RESOLUTION|>--- conflicted
+++ resolved
@@ -32,29 +32,8 @@
 from ducktape.tests.session import SessionContext, SessionLoggerMaker
 from ducktape.tests.session import generate_session_id, generate_results_dir
 from ducktape.utils.local_filesystem_utils import mkdir_p
-<<<<<<< HEAD
 from ducktape.utils import persistence
-=======
 from ducktape.utils.util import load_function
-
-
-def extend_import_paths(paths):
-    """Extends sys.path with top-level packages found based on a set of input paths. This only adds top-level packages
-    in order to avoid naming conflict with internal packages, e.g. ensure that a package foo.bar.os does not conflict
-    with the top-level os package.
-
-    Adding these import paths is necessary to make importing tests work even when the test modules are not available on
-    PYTHONPATH/sys.path, as they normally will be since tests generally will not be installed and available for import
-
-    :param paths:
-    :return:
-    """
-    for path in paths:
-        dir = os.path.abspath(path if os.path.isdir(path) else os.path.dirname(path))
-        while os.path.exists(os.path.join(dir, '__init__.py')):
-            dir = os.path.dirname(dir)
-        sys.path.append(dir)
->>>>>>> 74ba71a4
 
 
 def get_user_defined_globals(globals_str):
