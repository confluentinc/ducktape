# Copyright 2015 Confluent Inc.
#
# Licensed under the Apache License, Version 2.0 (the "License");
# you may not use this file except in compliance with the License.
# You may obtain a copy of the License at
#
# http://www.apache.org/licenses/LICENSE-2.0
#
# Unless required by applicable law or agreed to in writing, software
# distributed under the License is distributed on an "AS IS" BASIS,
# WITHOUT WARRANTIES OR CONDITIONS OF ANY KIND, either express or implied.
# See the License for the specific language governing permissions and
# limitations under the License.
from __future__ import annotations

<<<<<<< HEAD
=======
from collections import namedtuple, defaultdict
>>>>>>> 33447b6e
import copy
import logging
import multiprocessing
import os
import signal
import time
import traceback
from collections import namedtuple
from typing import Dict, List

import zmq

from ducktape.cluster.finite_subcluster import FiniteSubcluster
from ducktape.cluster.node_container import InsufficientResourcesError
from ducktape.cluster.vagrant import VagrantCluster
from ducktape.command_line.defaults import ConsoleDefaults
from ducktape.errors import TimeoutError
from ducktape.tests.event import ClientEventFactory, EventResponseFactory
from ducktape.tests.reporter import (
    HTMLSummaryReporter,
    JSONReporter,
    SimpleFileSummaryReporter,
)
from ducktape.tests.result import FAIL, TestResult, TestResults
from ducktape.tests.runner_client import run_client
from ducktape.tests.scheduler import TestScheduler
from ducktape.tests.serde import SerDe
from ducktape.tests.session import SessionContext
from ducktape.tests.test_context import TestContext
from ducktape.utils import persistence
from ducktape.utils.terminal_size import get_terminal_size

DEFAULT_MP_JOIN_TIMEOUT = 30


class Receiver(object):
    def __init__(self, min_port: int, max_port: int) -> None:
        assert min_port <= max_port, "Expected min_port <= max_port, but instead: min_port: %s, max_port %s" % (
            min_port,
            max_port,
        )
        self.port = None
        self.min_port = min_port
        self.max_port = max_port

        self.serde = SerDe()

        self.zmq_context = zmq.Context()
        self.socket = self.zmq_context.socket(zmq.REP)

    def start(self):
        """Bind to a random port in the range [self.min_port, self.max_port], inclusive"""
        # note: bind_to_random_port may retry the same port multiple times
        self.port = self.socket.bind_to_random_port(
            addr="tcp://*",
            min_port=self.min_port,
            max_port=self.max_port + 1,
            max_tries=2 * (self.max_port + 1 - self.min_port),
        )

    def recv(self, timeout=1800000):
        if timeout is None:
            # use default value of 1800000 or 30 minutes
            timeout = 1800000
        self.socket.RCVTIMEO = timeout
        try:
            message = self.socket.recv()
        except zmq.Again:
            raise TimeoutError("runner client unresponsive")
        return self.serde.deserialize(message)

    def send(self, event):
        self.socket.send(self.serde.serialize(event))

    def close(self):
        self.socket.setsockopt(zmq.LINGER, 0)
        self.socket.close()


TestKey = namedtuple("TestKey", ["test_id", "test_index"])


class TestRunner(object):
    # When set to True, the test runner will finish running/cleaning the current test, but it will not run any more
    stop_testing = False

<<<<<<< HEAD
    def __init__(
        self,
        cluster: VagrantCluster,
        session_context: SessionContext,
        session_logger: logging.Logger,
        tests: List[TestContext],
        deflake_num: int,
        min_port: int = ConsoleDefaults.TEST_DRIVER_MIN_PORT,
        max_port: int = ConsoleDefaults.TEST_DRIVER_MAX_PORT,
    ) -> None:
=======
    def __init__(self, cluster, session_context, session_logger, tests, deflake_num,
                 min_port=ConsoleDefaults.TEST_DRIVER_MIN_PORT,
                 max_port=ConsoleDefaults.TEST_DRIVER_MAX_PORT,
                 finish_join_timeout=DEFAULT_MP_JOIN_TIMEOUT):

>>>>>>> 33447b6e
        # Set handler for SIGTERM (aka kill -15)
        # Note: it doesn't work to set a handler for SIGINT (Ctrl-C) in this parent process because the
        # handler is inherited by all forked child processes, and it prevents the default python behavior
        # of translating SIGINT into a KeyboardInterrupt exception
        signal.signal(signal.SIGTERM, self._propagate_sigterm)

        # session_logger, message logger,
        self.session_logger = session_logger
        self.cluster = cluster
        self.event_response = EventResponseFactory()
        self.hostname = "localhost"
        self.receiver = Receiver(min_port, max_port)

        self.deflake_num = deflake_num

        self.session_context = session_context
        self.max_parallel = session_context.max_parallel
        self.client_report = defaultdict(dict)
        self.results = TestResults(self.session_context, self.cluster, client_status=self.client_report)

        self.exit_first = self.session_context.exit_first

        self.main_process_pid = os.getpid()
        self.scheduler = TestScheduler(tests, self.cluster)

        self.test_counter = 1
        self.total_tests = len(self.scheduler)
        # This immutable dict tracks test_id -> test_context
        self._test_context = persistence.make_dict(**{t.test_id: t for t in tests})
<<<<<<< HEAD
        self._test_cluster: Dict[TestKey, FiniteSubcluster] = {}  # Track subcluster assigned to a particular TestKey
        self._client_procs: Dict[TestKey, multiprocessing.Process] = {}  # track client processes running tests
        self.active_tests: Dict[TestKey, bool] = {}
        self.finished_tests: Dict[TestKey, dict] = {}
        self.test_schedule_log: List[TestKey] = []
=======
        self._test_cluster = {}  # Track subcluster assigned to a particular TestKey
        self._client_procs = {}  # track client processes running tests
        self.active_tests = {}
        self.finished_tests = {}
        self.test_schedule_log = []
        self.finish_join_timeout = finish_join_timeout

    def _terminate_process(self, process: multiprocessing.Process):
        # use os.kill rather than multiprocessing.terminate for more control
        assert process.pid != os.getpid(), "Signal handler should not reach this point in a client subprocess."
        if process.is_alive():
            os.kill(process.pid, signal.SIGKILL)

    def _join_test_process(self, process_key, timeout: int = DEFAULT_MP_JOIN_TIMEOUT):
        # waits for process to complete, if it doesn't terminate it
        process: multiprocessing.Process = self._client_procs[process_key]
        start = time.time()
        while time.time() - start <= timeout:
            if not process.is_alive():
                self.client_report[process_key]["status"] = "FINISHED"
                break
            time.sleep(.1)
        else:
            # Note: This can lead to some tmp files being uncleaned, otherwise nothing else should be executed by the
            #       client after this point.
            self._log(logging.ERROR,
                      f"after waiting {timeout}s, process {process.name} failed to complete.  Terminating...")
            self._terminate_process(process)
            self.client_report[process_key]["status"] = "TERMINATED"
        process.join()
        self.client_report[process_key]["exitcode"] = process.exitcode
        self.client_report[process_key]["runner_end_time"] = time.time()
        assert not process.is_alive()
        del self._client_procs[process_key]
>>>>>>> 33447b6e

    def _propagate_sigterm(self, signum, frame):
        """Handler SIGTERM and SIGINT by propagating SIGTERM to all client processes.

        Note that multiprocessing processes are in the same process group as the main process, so Ctrl-C will
        result in SIGINT being propagated to all client processes automatically. This may result in multiple SIGTERM
        signals getting sent to client processes in quick succession.

        However, it is possible that the main process (and not the process group) receives a SIGINT or SIGTERM
        directly. Propagating SIGTERM to client processes is necessary in this case.
        """
        if os.getpid() != self.main_process_pid:
            # since we're using the multiprocessing module to create client processes,
            # this signal handler is also attached client processes, so we only want to propagate TERM signals
            # if this process *is* the main runner server process
            return

        self.stop_testing = True
        for p in self._client_procs.values():
<<<<<<< HEAD
            # this handler should be a noop if we're in a client process, so it's an error if the current pid
            # is in self._client_procs
            assert p.pid != os.getpid(), "Signal handler should not reach this point in a client subprocess."
            if p.is_alive():
                os.kill(p.pid, signal.SIGTERM)
=======
            self._terminate_process(p)
>>>>>>> 33447b6e

    def who_am_i(self):
        """Human-readable name helpful for logging."""
        return self.__class__.__name__

    @property
    def _ready_to_trigger_more_tests(self):
        """Should we pull another test from the scheduler?"""
        return (
            not self.stop_testing and len(self.active_tests) < self.max_parallel and self.scheduler.peek() is not None
        )

    @property
    def _expect_client_requests(self):
        return len(self.active_tests) > 0

    def _report_unschedulable(self, unschedulable, err_msg=None):
        if not unschedulable:
            return

        self._log(
            logging.ERROR,
            f"There are {len(unschedulable)} tests which cannot be run due to insufficient cluster resources",
        )
        for tc in unschedulable:
            if err_msg:
                msg = err_msg
            else:
                msg = (
                    f"Test {tc.test_id} requires more resources than are available in the whole cluster. "
                    f"{self.cluster.all().nodes.attempt_remove_spec(tc.expected_cluster_spec)}"
                )

            self._log(logging.ERROR, msg)

            result = TestResult(
                tc,
                self.test_counter,
                self.session_context,
                test_status=FAIL,
                summary=msg,
                start_time=time.time(),
                stop_time=time.time(),
            )
            self.results.append(result)
            result.report()

            self.test_counter += 1

    def _check_unschedulable(self):
        self._report_unschedulable(self.scheduler.filter_unschedulable_tests())

    def run_all_tests(self):
        self.receiver.start()
        self.results.start_time = time.time()

        # Report tests which cannot be run
        self._check_unschedulable()

        # Run the tests!
        self._log(
            logging.INFO,
            "starting test run with session id %s..." % self.session_context.session_id,
        )
        self._log(logging.INFO, "running %d tests..." % len(self.scheduler))
        while self._ready_to_trigger_more_tests or self._expect_client_requests:
            try:
                while self._ready_to_trigger_more_tests:
                    next_test_context = self.scheduler.peek()
                    try:
                        self._preallocate_subcluster(next_test_context)
                    except InsufficientResourcesError:
                        # We were not able to allocate the subcluster for this test,
                        # this means not enough nodes passed health check.
                        # Don't mark this test as failed just yet, some other test might finish running and
                        # free up healthy nodes.
                        # However, if some nodes failed, cluster size changed too, so we need to check if
                        # there are any tests that can no longer be scheduled.
                        self._log(
                            logging.INFO,
                            f"Couldn't schedule test context {next_test_context} but we'll keep trying",
                            exc_info=True,
                        )
                        self._check_unschedulable()
                    else:
                        # only remove the test from the scheduler once we've successfully allocated a subcluster for it
                        self.scheduler.remove(next_test_context)
                        self._run_single_test(next_test_context)

                if self._expect_client_requests:
                    try:
                        event = self.receiver.recv(timeout=self.session_context.test_runner_timeout)
                        self._handle(event)
                    except Exception as e:
                        err_str = "Exception receiving message: %s: %s" % (
                            str(type(e)),
                            str(e),
                        )
                        err_str += "\n" + traceback.format_exc(limit=16)
                        self._log(logging.ERROR, err_str)

                        # All processes are on the same machine, so treat communication failure as a fatal error
                        for proc in self._client_procs.values():
                            self._terminate_process(proc)
                        self._client_procs = {}
                        raise
            except KeyboardInterrupt:
                # If SIGINT is received, stop triggering new tests, and let the currently running tests finish
                self._log(
                    logging.INFO,
                    "Received KeyboardInterrupt. Now waiting for currently running tests to finish...",
                )
                self.stop_testing = True

        # All clients should be cleaned up in their finish block
        if self._client_procs:
            self._log(logging.WARNING, f"Some clients failed to clean up, waiting 10min to join: {self._client_procs}")
        for proc in self._client_procs:
            self._join_test_process(proc, self.finish_join_timeout)

        self.receiver.close()

        return self.results

    def _run_single_test(self, test_context):
        """Start a test runner client in a subprocess"""
        current_test_counter = self.test_counter
        self.test_counter += 1
        self._log(
            logging.INFO,
            "Triggering test %d of %d..." % (current_test_counter, self.total_tests),
        )

        # Test is considered "active" as soon as we start it up in a subprocess
        test_key = TestKey(test_context.test_id, current_test_counter)
        self.active_tests[test_key] = True
        self.test_schedule_log.append(test_key)

        proc = multiprocessing.Process(
            target=run_client,
            args=[
                self.hostname,
                self.receiver.port,
                test_context.test_id,
                current_test_counter,
                TestContext.logger_name(test_context, current_test_counter),
                TestContext.results_dir(test_context, current_test_counter),
                self.session_context.debug,
                self.session_context.fail_bad_cluster_utilization,
                self.deflake_num,
            ],
        )

        self._client_procs[test_key] = proc
        proc.start()
        self.client_report[test_key]["status"] = "RUNNING"
        self.client_report[test_key]["pid"] = proc.pid
        self.client_report[test_key]["name"] = proc.name
        self.client_report[test_key]["runner_start_time"] = time.time()


    def _preallocate_subcluster(self, test_context):
        """Preallocate the subcluster which will be used to run the test.

        Side effect: store association between the test_id and the preallocated subcluster.

        :param test_context
        :return None
        """
        allocated = self.cluster.alloc(test_context.expected_cluster_spec)
        if len(self.cluster.available()) == 0 and self.max_parallel > 1 and not self._test_cluster:
            self._log(
                logging.WARNING,
                "Test %s is using entire cluster. It's possible this test has no associated cluster metadata."
                % test_context.test_id,
            )

        self._test_cluster[TestKey(test_context.test_id, self.test_counter)] = FiniteSubcluster(allocated)

    def _handle(self, event):
        self._log(logging.DEBUG, str(event))

        if event["event_type"] == ClientEventFactory.READY:
            self._handle_ready(event)
        elif event["event_type"] in [
            ClientEventFactory.RUNNING,
            ClientEventFactory.SETTING_UP,
            ClientEventFactory.TEARING_DOWN,
        ]:
            self._handle_lifecycle(event)
        elif event["event_type"] == ClientEventFactory.FINISHED:
            self._handle_finished(event)
        elif event["event_type"] == ClientEventFactory.LOG:
            self._handle_log(event)
        else:
            raise RuntimeError("Received event with unknown event type: " + str(event))

    def _handle_ready(self, event):
        test_key = TestKey(event["test_id"], event["test_index"])
        test_context = self._test_context[event["test_id"]]
        subcluster = self._test_cluster[test_key]

        self.receiver.send(self.event_response.ready(event, self.session_context, test_context, subcluster))

    def _handle_log(self, event):
        self.receiver.send(self.event_response.log(event))
        self._log(event["log_level"], event["message"])

    def _handle_finished(self, event):
        test_key = TestKey(event["test_id"], event["test_index"])
        self.receiver.send(self.event_response.finished(event))

        result = event["result"]
        if result.test_status == FAIL and self.exit_first:
            self.stop_testing = True

        # Transition this test from running to finished
        del self.active_tests[test_key]
        self.finished_tests[test_key] = event
        self.results.append(result)

        # Free nodes used by the test
        subcluster = self._test_cluster[test_key]
        self.cluster.free(subcluster.nodes)
        del self._test_cluster[test_key]

        # Join on the finished test process
        self._join_test_process(test_key, timeout=self.finish_join_timeout)

        # Report partial result summaries - it is helpful to have partial test reports available if the
        # ducktape process is killed with a SIGKILL partway through
        test_results = copy.copy(self.results)  # shallow copy
        reporters = [
            SimpleFileSummaryReporter(test_results),
            HTMLSummaryReporter(test_results),
            JSONReporter(test_results),
        ]
        for r in reporters:
            r.report()

        if self._should_print_separator:
            terminal_width, y = get_terminal_size()
            self._log(logging.INFO, "~" * int(2 * terminal_width / 3))

    @property
    def _should_print_separator(self):
        """The separator is the twiddle that goes in between tests on stdout.

        This only makes sense to print if tests are run sequentially (aka max_parallel = 1) since
        output from tests is interleaved otherwise.

        Also, we don't want to print the separator after the last test output has been received, so
        we check that there's more test output expected.
        """
        return self.session_context.max_parallel == 1 and (
            self._expect_client_requests or self._ready_to_trigger_more_tests
        )

    def _handle_lifecycle(self, event):
        self.receiver.send(self.event_response._event_response(event))

    def _log(self, log_level, msg, *args, **kwargs):
        """Log to the service log of the current test."""
        self.session_logger.log(log_level, msg, *args, **kwargs)<|MERGE_RESOLUTION|>--- conflicted
+++ resolved
@@ -13,10 +13,7 @@
 # limitations under the License.
 from __future__ import annotations
 
-<<<<<<< HEAD
-=======
 from collections import namedtuple, defaultdict
->>>>>>> 33447b6e
 import copy
 import logging
 import multiprocessing
@@ -103,7 +100,6 @@
     # When set to True, the test runner will finish running/cleaning the current test, but it will not run any more
     stop_testing = False
 
-<<<<<<< HEAD
     def __init__(
         self,
         cluster: VagrantCluster,
@@ -113,14 +109,8 @@
         deflake_num: int,
         min_port: int = ConsoleDefaults.TEST_DRIVER_MIN_PORT,
         max_port: int = ConsoleDefaults.TEST_DRIVER_MAX_PORT,
+        finish_join_timeout: int = DEFAULT_MP_JOIN_TIMEOUT
     ) -> None:
-=======
-    def __init__(self, cluster, session_context, session_logger, tests, deflake_num,
-                 min_port=ConsoleDefaults.TEST_DRIVER_MIN_PORT,
-                 max_port=ConsoleDefaults.TEST_DRIVER_MAX_PORT,
-                 finish_join_timeout=DEFAULT_MP_JOIN_TIMEOUT):
-
->>>>>>> 33447b6e
         # Set handler for SIGTERM (aka kill -15)
         # Note: it doesn't work to set a handler for SIGINT (Ctrl-C) in this parent process because the
         # handler is inherited by all forked child processes, and it prevents the default python behavior
@@ -150,19 +140,12 @@
         self.total_tests = len(self.scheduler)
         # This immutable dict tracks test_id -> test_context
         self._test_context = persistence.make_dict(**{t.test_id: t for t in tests})
-<<<<<<< HEAD
         self._test_cluster: Dict[TestKey, FiniteSubcluster] = {}  # Track subcluster assigned to a particular TestKey
         self._client_procs: Dict[TestKey, multiprocessing.Process] = {}  # track client processes running tests
         self.active_tests: Dict[TestKey, bool] = {}
         self.finished_tests: Dict[TestKey, dict] = {}
         self.test_schedule_log: List[TestKey] = []
-=======
-        self._test_cluster = {}  # Track subcluster assigned to a particular TestKey
-        self._client_procs = {}  # track client processes running tests
-        self.active_tests = {}
-        self.finished_tests = {}
-        self.test_schedule_log = []
-        self.finish_join_timeout = finish_join_timeout
+        self.finish_join_timeout: int = finish_join_timeout
 
     def _terminate_process(self, process: multiprocessing.Process):
         # use os.kill rather than multiprocessing.terminate for more control
@@ -191,7 +174,6 @@
         self.client_report[process_key]["runner_end_time"] = time.time()
         assert not process.is_alive()
         del self._client_procs[process_key]
->>>>>>> 33447b6e
 
     def _propagate_sigterm(self, signum, frame):
         """Handler SIGTERM and SIGINT by propagating SIGTERM to all client processes.
@@ -211,15 +193,7 @@
 
         self.stop_testing = True
         for p in self._client_procs.values():
-<<<<<<< HEAD
-            # this handler should be a noop if we're in a client process, so it's an error if the current pid
-            # is in self._client_procs
-            assert p.pid != os.getpid(), "Signal handler should not reach this point in a client subprocess."
-            if p.is_alive():
-                os.kill(p.pid, signal.SIGTERM)
-=======
             self._terminate_process(p)
->>>>>>> 33447b6e
 
     def who_am_i(self):
         """Human-readable name helpful for logging."""
