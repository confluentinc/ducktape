# Copyright 2015 Confluent Inc.
#
# Licensed under the Apache License, Version 2.0 (the "License");
# you may not use this file except in compliance with the License.
# You may obtain a copy of the License at
#
# http://www.apache.org/licenses/LICENSE-2.0
#
# Unless required by applicable law or agreed to in writing, software
# distributed under the License is distributed on an "AS IS" BASIS,
# WITHOUT WARRANTIES OR CONDITIONS OF ANY KIND, either express or implied.
# See the License for the specific language governing permissions and
# limitations under the License.

import json
import os
import time
from typing import List

from ducktape.cluster.cluster import Cluster
from ducktape.cluster.vagrant import VagrantCluster
from ducktape.json_serializable import DucktapeJSONEncoder
from ducktape.tests.reporter import SingleResultFileReporter
from ducktape.tests.session import SessionContext
from ducktape.tests.status import FAIL, FLAKY, IGNORE, PASS
from ducktape.tests.test_context import TestContext
from ducktape.utils.local_filesystem_utils import mkdir_p
from ducktape.utils.util import ducktape_version


class TestResult(object):
    """Wrapper class for a single result returned by a single test."""

    def __init__(
        self,
        test_context,
        test_index,
        session_context,
        test_status=PASS,
        summary="",
        data=None,
        start_time=-1,
        stop_time=-1,
    ):
        """
        @param test_context  standard test context object
        @param test_status   did the test pass or fail, etc?
        @param summary       summary information
        @param data          data returned by the test, e.g. throughput
        """
        self.nodes_allocated = len(test_context.cluster)
        self.nodes_used = test_context.cluster.max_used_nodes
        if hasattr(test_context, "services"):
            self.services = test_context.services.to_json()
        else:
            self.services = {}

        self.test_id = test_context.test_id
        self.module_name = test_context.module_name
        self.cls_name = test_context.cls_name
        self.function_name = test_context.function_name
        self.injected_args = test_context.injected_args
        self.description = test_context.description
        self.results_dir = TestContext.results_dir(test_context, test_index)

        self.test_index = test_index

        self.session_context = session_context
        self.test_status = test_status
        self.summary = summary
        self.data = data
        self.file_name = test_context.file

        self.base_results_dir = session_context.results_dir
        if not self.results_dir.endswith(os.path.sep):
            self.results_dir += os.path.sep
        if not self.base_results_dir.endswith(os.path.sep):
            self.base_results_dir += os.path.sep
        assert self.results_dir.startswith(self.base_results_dir)
        self.relative_results_dir = self.results_dir[len(self.base_results_dir) :]

        # For tracking run time
        self.start_time = start_time
        self.stop_time = stop_time

    def __repr__(self):
        return "<%s - test_status:%s, data:%s>" % (
            self.__class__.__name__,
            self.test_status,
            str(self.data),
        )

    @property
    def run_time_seconds(self):
        if self.start_time < 0:
            return -1
        if self.stop_time < 0:
            return time.time() - self.start_time

        return self.stop_time - self.start_time

    def report(self):
        if not os.path.exists(self.results_dir):
            mkdir_p(self.results_dir)

        self.dump_json()
        test_reporter = SingleResultFileReporter(self)
        test_reporter.report()

    def dump_json(self):
        """Dump this object as json to the given location. By default, dump into self.results_dir/report.json"""
        with open(os.path.join(self.results_dir, "report.json"), "w") as fd:
            json.dump(self, fd, cls=DucktapeJSONEncoder, sort_keys=True, indent=2)

    def to_json(self):
        return {
            "test_id": self.test_id,
            "module_name": self.module_name,
            "cls_name": self.cls_name,
            "function_name": self.function_name,
            "injected_args": self.injected_args,
            "description": self.description,
            "results_dir": self.results_dir,
            "relative_results_dir": self.relative_results_dir,
            "base_results_dir": self.base_results_dir,
            "test_status": self.test_status,
            "summary": self.summary,
            "data": self.data,
            "start_time": self.start_time,
            "stop_time": self.stop_time,
            "run_time_seconds": self.run_time_seconds,
            "nodes_allocated": self.nodes_allocated,
            "nodes_used": self.nodes_used,
            "services": self.services,
        }


class TestResults(object):
    """Class used to aggregate individual TestResult objects from many tests."""

<<<<<<< HEAD
    def __init__(self, session_context: SessionContext, cluster: VagrantCluster) -> None:
=======
    def __init__(self, session_context, cluster, client_status):
>>>>>>> 33447b6e
        """
        :type session_context: ducktape.tests.session.SessionContext
        """
        self._results: List[TestResult] = []
        self.session_context: SessionContext = session_context
        self.cluster: Cluster = cluster

        # For tracking total run time
<<<<<<< HEAD
        self.start_time: int = -1
        self.stop_time: int = -1
=======
        self.start_time = -1
        self.stop_time = -1
        self.client_status = client_status
>>>>>>> 33447b6e

    def append(self, obj: TestResult):
        return self._results.append(obj)

    def __len__(self):
        return len(self._results)

    def __iter__(self):
        return iter(self._results)

    @property
    def num_passed(self):
        return len([r for r in self._results if r.test_status == PASS])

    @property
    def num_failed(self):
        return len([r for r in self._results if r.test_status == FAIL])

    @property
    def num_ignored(self):
        return len([r for r in self._results if r.test_status == IGNORE])

    @property
    def num_flaky(self):
        return len([r for r in self._results if r.test_status == FLAKY])

    @property
    def run_time_seconds(self):
        if self.start_time < 0:
            return -1
        if self.stop_time < 0:
            self.stop_time = time.time()

        return self.stop_time - self.start_time

    def get_aggregate_success(self):
        """Check cumulative success of all tests run so far
        :rtype: bool
        """
        for result in self._results:
            if result.test_status == FAIL:
                return False
        return True

    def _stats(self, num_list):
        if len(num_list) == 0:
            return {"mean": None, "min": None, "max": None}

        return {
            "mean": sum(num_list) / float(len(num_list)),
            "min": min(num_list),
            "max": max(num_list),
        }

    def to_json(self):
        if self.run_time_seconds == 0 or len(self.cluster) == 0:
            # If things go horribly wrong, the test run may be effectively instantaneous
            # Let's handle this case gracefully, and avoid divide-by-zero
            cluster_utilization = 0
            parallelism = 0
        else:
            cluster_utilization = (
                (1.0 / len(self.cluster))
                * (1.0 / self.run_time_seconds)
                * sum([r.nodes_used * r.run_time_seconds for r in self])
            )
            parallelism = sum([r.run_time_seconds for r in self._results]) / self.run_time_seconds
        result = {
            "ducktape_version": ducktape_version(),
            "session_context": self.session_context,
            "run_time_seconds": self.run_time_seconds,
            "start_time": self.start_time,
            "stop_time": self.stop_time,
            "run_time_statistics": self._stats([r.run_time_seconds for r in self]),
            "cluster_nodes_used": self._stats([r.nodes_used for r in self]),
            "cluster_nodes_allocated": self._stats([r.nodes_allocated for r in self]),
            "cluster_utilization": cluster_utilization,
            "cluster_num_nodes": len(self.cluster),
            "num_passed": self.num_passed,
            "num_failed": self.num_failed,
            "num_ignored": self.num_ignored,
            "parallelism": parallelism,
<<<<<<< HEAD
            "results": [r for r in self._results],
=======
            "client_status": {str(key): value for key, value in self.client_status.items()},
            "results": [r for r in self._results]
>>>>>>> 33447b6e
        }
        if self.num_flaky:
            result["num_flaky"] = self.num_flaky
        return result<|MERGE_RESOLUTION|>--- conflicted
+++ resolved
@@ -138,11 +138,7 @@
 class TestResults(object):
     """Class used to aggregate individual TestResult objects from many tests."""
 
-<<<<<<< HEAD
-    def __init__(self, session_context: SessionContext, cluster: VagrantCluster) -> None:
-=======
-    def __init__(self, session_context, cluster, client_status):
->>>>>>> 33447b6e
+    def __init__(self, session_context: SessionContext, cluster: VagrantCluster, client_status: dict) -> None:
         """
         :type session_context: ducktape.tests.session.SessionContext
         """
@@ -151,14 +147,9 @@
         self.cluster: Cluster = cluster
 
         # For tracking total run time
-<<<<<<< HEAD
         self.start_time: int = -1
         self.stop_time: int = -1
-=======
-        self.start_time = -1
-        self.stop_time = -1
-        self.client_status = client_status
->>>>>>> 33447b6e
+        self.client_status: dict = client_status
 
     def append(self, obj: TestResult):
         return self._results.append(obj)
@@ -241,12 +232,8 @@
             "num_failed": self.num_failed,
             "num_ignored": self.num_ignored,
             "parallelism": parallelism,
-<<<<<<< HEAD
-            "results": [r for r in self._results],
-=======
             "client_status": {str(key): value for key, value in self.client_status.items()},
             "results": [r for r in self._results]
->>>>>>> 33447b6e
         }
         if self.num_flaky:
             result["num_flaky"] = self.num_flaky
