--- conflicted
+++ resolved
@@ -16,12 +16,7 @@
 from ducktape.command_line.config import ConsoleConfig
 from ducktape.template import TemplateRenderer
 
-<<<<<<< HEAD
 class Service(TemplateRenderer):
-    def __init__(self, service_context, *args, **kwargs):
-=======
-
-class Service(object):
     """Service classes know how to deploy a service onto a set of nodes and then clean up after themselves.
 
     They request the necessary resources from the cluster,
@@ -49,22 +44,13 @@
     # }
     logs = {}
 
-    def __init__(self, context, num_nodes):
->>>>>>> cc61ee2f
+    def __init__(self, context, num_nodes, *args, **kwargs):
         """
         :param context    An object which has at minimum 'cluster' and 'logger' attributes. In tests, this is always a TestContext object.
         :param num_nodes  Number of nodes to allocate to this service from the cluster. Node allocation takes place
                           when start() is called, or when allocate_nodes() is called, whichever happens first.
         """
-<<<<<<< HEAD
         super(Service, self).__init__(*args, **kwargs)
-        self.num_nodes = service_context.num_nodes
-        self.cluster = service_context.cluster
-        self.logger = service_context.logger
-
-    def start(self):
-        """Start the service running in the background."""
-=======
         self.num_nodes = num_nodes
         self.cluster = context.cluster
         self.logger = context.logger
@@ -90,7 +76,6 @@
             raise Exception("Requesting nodes for a service that has already been allocated nodes.")
 
         self.logger.debug("Requesting nodes from the cluster.")
->>>>>>> cc61ee2f
         self.nodes = self.cluster.request(self.num_nodes)
 
         for idx, node in enumerate(self.nodes, 1):
@@ -244,14 +229,3 @@
             svc.wait()
         for svc in args:
             svc.stop()
-
-<<<<<<< HEAD
-
-class ServiceContext(object):
-    """Wrapper class for information needed by any service."""
-    def __init__(self, cluster, num_nodes, logger):
-        self.cluster = cluster
-        self.num_nodes = num_nodes
-        self.logger = logger
-=======
->>>>>>> cc61ee2f
