[tox]
<<<<<<< HEAD
envlist = py37, py38, py39, cover, style
=======
envlist = py36, py37, py38, cover, style, docs
>>>>>>> 12104d7c

[testenv]
# Consolidate all deps here instead of separately in test/style/cover so we
# have a single env to work with, which makes debugging easier (like which env?).
# Not as clean but easier to work with during development, which is better.
deps =
    -r requirements-test.txt
install_command =
    pip install -U {packages}
recreate = False
skipsdist = True
usedevelop = True
setenv =
    PIP_PROCESS_DEPENDENCY_LINKS=1
    PIP_DEFAULT_TIMEOUT=60
    ARCHFLAGS=-Wno-error=unused-command-line-argument-hard-error-in-future
envdir = {homedir}/.virtualenvs/ducktape_{envname}
commands =
    pytest {env:PYTESTARGS:} {posargs}

[testenv:py36]
envdir = {homedir}/.virtualenvs/ducktape-py36

[testenv:py37]
envdir = {homedir}/.virtualenvs/ducktape-py37

[testenv:py38]
envdir = {homedir}/.virtualenvs/ducktape-py38

[testenv:style]
basepython = python3.8
envdir = {homedir}/.virtualenvs/ducktape
commands =
    flake8 --config tox.ini

[testenv:cover]
basepython = python3.8
envdir = {homedir}/.virtualenvs/ducktape
commands =
    pytest {env:PYTESTARGS:} --cov ducktape --cov-report=xml --cov-report=html --cov-report=term --cov-report=annotate:textcov \
                             --cov-fail-under=70

[testenv:docs]
basepython = python3.8
deps =
    -r {toxinidir}/docs/requirements.txt
changedir = {toxinidir}/docs
commands = sphinx-build -M {env:SPHINX_BUILDER:html} . _build  {posargs}


[flake8]
exclude = .git,.tox,.eggs,__pycache__,docs,build,dist
ignore = E111,E121,W292,E123,E226,W503
max-line-length = 120<|MERGE_RESOLUTION|>--- conflicted
+++ resolved
@@ -1,9 +1,5 @@
 [tox]
-<<<<<<< HEAD
-envlist = py37, py38, py39, cover, style
-=======
-envlist = py36, py37, py38, cover, style, docs
->>>>>>> 12104d7c
+envlist = py37, py38, py39, cover, style, docs
 
 [testenv]
 # Consolidate all deps here instead of separately in test/style/cover so we
