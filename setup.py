from setuptools import find_packages, setup
from setuptools.command.test import test as TestCommand
import re
import sys

version = ''
with open('ducktape/__init__.py', 'r') as fd:
    version = re.search(r'^__version__\s*=\s*[\'"]([^\'"]*)[\'"]',
                        fd.read(), re.MULTILINE).group(1)

if not version:
    raise RuntimeError('Cannot find version information')


class PyTest(TestCommand):
    user_options = [('pytest-args=', 'a', "Arguments to pass to py.test")]

    def initialize_options(self):
        TestCommand.initialize_options(self)
        self.pytest_args = []

    def finalize_options(self):
        TestCommand.finalize_options(self)
        self.test_args = []
        self.test_suite = True

    def run_tests(self):
        # import here, cause outside the eggs aren't loaded
        import pytest
        errno = pytest.main(self.pytest_args)
        self.run_command('flake8')
        sys.exit(errno)

test_req = [
    'pytest==4.6.5',
    'mock==3.0.5',
    'psutil==5.6.3',
    'memory_profiler==0.55',
    'statistics==1.0.3.5',
    'requests-testadapter==0.3.0'
]

setup(name="ducktape",
      version=version,
      description="Distributed system test tools",
      author="Confluent",
      platforms=["any"],
      entry_points={
          'console_scripts': ['ducktape=ducktape.command_line.main:main'],
      },
      license="apache2.0",
      url="http://github.com/confluentinc/ducktape",
      packages=find_packages(),
      package_data={'ducktape': ['templates/report/*']},
      python_requires='>= 3.6',
      install_requires=['jinja2==2.11.2',
                        'boto3==1.15.9',
                        # jinja2 pulls in MarkupSafe with a > constraint, but we need to constrain it for compatibility
                        'MarkupSafe<2.0.0',
                        'pyparsing<3.0.0',
                        'zipp<2.0.0',
                        'pywinrm==0.2.2',
                        'requests==2.24.0',
                        'paramiko~=2.7.2',
                        'pyzmq==19.0.2',
                        'pycryptodome==3.9.8',
                        # > 5.0 drops py27 support
                        'more-itertools==5.0.0',
<<<<<<< HEAD
                        'tox==3.20.0',
                        'six==1.15.0',
                        'PyYAML==5.3.1'],
      tests_require=['pytest==6.1.0',
                     # 4.0 drops py27 support
                     'mock==4.0.2',
                     'psutil==5.7.2',
                     'memory_profiler==0.57',
                     'statistics==1.0.3.5',
                     'requests-testadapter==0.3.0'],
      setup_requires=['flake8==3.8.3'],
=======
                        'six==1.12.0',
                        # for the following packages these are the last versions supporting python 2
                        'pynacl==1.4.0',
                        'filelock==3.2.1',
                        'cryptography==3.3.2'
                        ],
      tests_require=test_req,
      extras_require={'test': test_req},
      setup_requires=['flake8==3.7.8'],
>>>>>>> ea510457
      cmdclass={'test': PyTest},
      )<|MERGE_RESOLUTION|>--- conflicted
+++ resolved
@@ -32,10 +32,11 @@
         sys.exit(errno)
 
 test_req = [
-    'pytest==4.6.5',
-    'mock==3.0.5',
-    'psutil==5.6.3',
-    'memory_profiler==0.55',
+    'pytest==6.1.0',
+    # 4.0 drops py27 support
+    'mock==4.0.2',
+    'psutil==5.7.2',
+    'memory_profiler==0.57',
     'statistics==1.0.3.5',
     'requests-testadapter==0.3.0'
 ]
@@ -66,28 +67,11 @@
                         'pycryptodome==3.9.8',
                         # > 5.0 drops py27 support
                         'more-itertools==5.0.0',
-<<<<<<< HEAD
                         'tox==3.20.0',
                         'six==1.15.0',
                         'PyYAML==5.3.1'],
-      tests_require=['pytest==6.1.0',
-                     # 4.0 drops py27 support
-                     'mock==4.0.2',
-                     'psutil==5.7.2',
-                     'memory_profiler==0.57',
-                     'statistics==1.0.3.5',
-                     'requests-testadapter==0.3.0'],
-      setup_requires=['flake8==3.8.3'],
-=======
-                        'six==1.12.0',
-                        # for the following packages these are the last versions supporting python 2
-                        'pynacl==1.4.0',
-                        'filelock==3.2.1',
-                        'cryptography==3.3.2'
-                        ],
       tests_require=test_req,
       extras_require={'test': test_req},
-      setup_requires=['flake8==3.7.8'],
->>>>>>> ea510457
+      setup_requires=['flake8==3.8.3'],
       cmdclass={'test': PyTest},
       )