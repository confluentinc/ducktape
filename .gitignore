# Duckape
systests/.ducktape/
systests/results/
<<<<<<< HEAD
/.ducktape/
/results/
=======
results
.ducktape
.vagrant
>>>>>>> 385a3eb4

# Byte-compiled / optimized / DLL files
__pycache__/
*.py[cod]
*$py.class

# C extensions
*.so

# Distribution / packaging
.Python
build/
develop-eggs/
dist/
downloads/
eggs/
.eggs/
lib/
lib64/
parts/
sdist/
var/
wheels/
*.egg-info/
.installed.cfg
*.egg
MANIFEST

# PyInstaller
#  Usually these files are written by a python script from a template
#  before PyInstaller builds the exe, so as to inject date/other infos into it.
*.manifest
*.spec

# Installer logs
pip-log.txt
pip-delete-this-directory.txt

# Unit test / coverage reports
htmlcov/
textcov/
.tox/
.coverage
.coverage.*
.cache
nosetests.xml
coverage.xml
*.cover
.hypothesis/
.pytest_cache/

# Translations
*.mo
*.pot

# Django stuff:
*.log
local_settings.py
db.sqlite3

# Flask stuff:
instance/
.webassets-cache

# Scrapy stuff:
.scrapy

# Sphinx documentation
docs/_build/

# PyBuilder
target/

# Jupyter Notebook
.ipynb_checkpoints

# pyenv
.python-version

# celery beat schedule file
celerybeat-schedule

# SageMath parsed files
*.sage.py

# Environments
.env
.venv
env/
venv/
ENV/
env.bak/
venv.bak/

# Spyder project settings
.spyderproject
.spyproject

# Rope project settings
.ropeproject

# mkdocs documentation
/site

# mypy
.mypy_cache/

.idea
/.vagrant/<|MERGE_RESOLUTION|>--- conflicted
+++ resolved
@@ -1,14 +1,9 @@
 # Duckape
 systests/.ducktape/
 systests/results/
-<<<<<<< HEAD
-/.ducktape/
-/results/
-=======
 results
 .ducktape
 .vagrant
->>>>>>> 385a3eb4
 
 # Byte-compiled / optimized / DLL files
 __pycache__/
