--- conflicted
+++ resolved
@@ -4,7 +4,6 @@
 Changelog
 ====
 
-<<<<<<< HEAD
 0.9.2
 =====
 - Service release, no ducktape changes, simply fixed readthedocs configs.
@@ -22,11 +21,10 @@
 =====
 - Upgrade paramiko version to 2.10.0 - `#312 <https://github.com/confluentinc/ducktape/pull/312>`_
 - Support SSH timeout - `#311 <https://github.com/confluentinc/ducktape/pull/311>`_
-=======
+
 0.8.17
 ======
 - Removed `tox` from requirements. It was not used, but was breaking our builds due to recent pushes to `virtualenv`.
->>>>>>> 78dd2761
 
 0.8.x
 =====
