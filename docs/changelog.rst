.. _topics-changelog:

====
Changelog
====

<<<<<<< HEAD
0.11.3
======
Wednesday, November 30th, 2022
------------------------------
- Bugfix: fixed an edge case when BackgroundThread wait() method errors out if start() method has never been called.

0.11.2
======
Wednesday, November 30th, 2022
------------------------------
- Bugfix: fixed an edge case when BackgroundThread wait() method errors out if start() method has never been called.

0.11.1
======
- Removed `tox` from requirements. It was not used, but was breaking our builds due to recent pushes to `virtualenv`.

0.11.0
======
- Option to fail tests without `@cluster` annotation. Deprecate ``min_cluster_spec()`` method in the ``Test`` class - `#336 <https://github.com/confluentinc/ducktape/pull/336>`_
=======
0.10.3
======
Friday, August 18th, 2023
-------------------------
- Updated `requests` version to 2.31.0
>>>>>>> f028e0be

0.10.2
======
- Removed `tox` from requirements. It was not used, but was breaking our builds due to recent pushes to `virtualenv`.

0.10.1
======
- Disable health checks for nodes, effectively disabling `#325 <https://github.com/confluentinc/ducktape/pull/325>`_. See github issue for details - `#339 <https://github.com/confluentinc/ducktape/issues/339>`_

0.10.0
======
- **DO NOT USE**, this release has a nasty bug - `#339 <https://github.com/confluentinc/ducktape/issues/339>`_
- Do not schedule tests on unresponsive nodes - `#325 <https://github.com/confluentinc/ducktape/pull/325>`_

0.9.4
=====
Friday, August 18th, 2023
-------------------------
- Updated `requests` version to 2.31.0

0.9.3
=====
- Removed `tox` from requirements. It was not used, but was breaking our builds due to recent pushes to `virtualenv`.

0.9.2
=====
- Service release, no ducktape changes, simply fixed readthedocs configs.

0.9.1
=====
- use a generic network device based on the devices found on the remote machine rather than a hardcoded one - `#314 <https://github.com/confluentinc/ducktape/pull/314>`_ and `#328 <https://github.com/confluentinc/ducktape/pull/328>`_
- clean up process properly after an exception during test runner execution - `#323 <https://github.com/confluentinc/ducktape/pull/323>`_
- log ssh errors - `#319 <https://github.com/confluentinc/ducktape/pull/319>`_
- update vagrant tests to use ubuntu20 - `#328 <https://github.com/confluentinc/ducktape/pull/328>`_
- added command to print the total number of nodes the tests run will require - `#320 <https://github.com/confluentinc/ducktape/pull/320>`_
- drop support for python 3.6 and add support for python 3.9 - `#317 <https://github.com/confluentinc/ducktape/pull/317>`_

0.9.0
=====
- Upgrade paramiko version to 2.10.0 - `#312 <https://github.com/confluentinc/ducktape/pull/312>`_
- Support SSH timeout - `#311 <https://github.com/confluentinc/ducktape/pull/311>`_

0.8.18
======
- Updated `requests` version to `2.31.0`

0.8.17
======
- Removed `tox` from requirements. It was not used, but was breaking our builds due to recent pushes to `virtualenv`.

0.8.x
=====
- Support test suites
- Easier way to rerun failed tests - generate test suite with all the failed tests and also print them in the log so that user can copy them and paste as ducktape command line arguments
- Python 2 is no longer supported, minimum supported version is 3.6
- Added `--deflake N` flag - if provided, it will attempt to rerun each failed test  up to N times, and if it eventually passes, it will be marked as Flaky - `#299 <https://github.com/confluentinc/ducktape/pull/299>`_
- [backport, also in 0.9.1] - use a generic network device based on the devices found on the remote machine rather than a hardcoded one - `#314 <https://github.com/confluentinc/ducktape/pull/314>`_ and `#328 <https://github.com/confluentinc/ducktape/pull/328>`_
- [backport, also in 0.9.1] - clean up process properly after an exception during test runner execution - `#323 <https://github.com/confluentinc/ducktape/pull/323>`_
- [backport, also in 0.9.1] - log ssh errors - `#319 <https://github.com/confluentinc/ducktape/pull/319>`_
- [backport, also in 0.9.1] - update vagrant tests to use ubuntu20 - `#328 <https://github.com/confluentinc/ducktape/pull/328>`_
- [backport, also in 0.9.1] - added command to print the total number of nodes the tests run will require - `#320 <https://github.com/confluentinc/ducktape/pull/320>`_<|MERGE_RESOLUTION|>--- conflicted
+++ resolved
@@ -4,7 +4,6 @@
 Changelog
 ====
 
-<<<<<<< HEAD
 0.11.3
 ======
 Wednesday, November 30th, 2022
@@ -24,13 +23,12 @@
 0.11.0
 ======
 - Option to fail tests without `@cluster` annotation. Deprecate ``min_cluster_spec()`` method in the ``Test`` class - `#336 <https://github.com/confluentinc/ducktape/pull/336>`_
-=======
+
 0.10.3
 ======
 Friday, August 18th, 2023
 -------------------------
 - Updated `requests` version to 2.31.0
->>>>>>> f028e0be
 
 0.10.2
 ======
@@ -44,12 +42,6 @@
 ======
 - **DO NOT USE**, this release has a nasty bug - `#339 <https://github.com/confluentinc/ducktape/issues/339>`_
 - Do not schedule tests on unresponsive nodes - `#325 <https://github.com/confluentinc/ducktape/pull/325>`_
-
-0.9.4
-=====
-Friday, August 18th, 2023
--------------------------
-- Updated `requests` version to 2.31.0
 
 0.9.3
 =====
